"""This module contains the base call response class."""

from __future__ import annotations

import base64
import json
from abc import ABC, abstractmethod
<<<<<<< HEAD
from typing import TYPE_CHECKING, Any, ClassVar, Generic, TypeVar
=======
from collections.abc import Callable
from functools import wraps
from typing import Any, ClassVar, Generic, TypeAlias, TypeVar
>>>>>>> 334d3f1f

from pydantic import (
    BaseModel,
    ConfigDict,
    FieldSerializationInfo,
    SkipValidation,
    computed_field,
    field_serializer,
)

from ._utils import BaseType
from .call_kwargs import BaseCallKwargs
from .call_params import BaseCallParams
from .dynamic_config import BaseDynamicConfig
from .metadata import Metadata
from .tool import BaseTool

if TYPE_CHECKING:
    from .. import BaseMessageParam

_ResponseT = TypeVar("_ResponseT", bound=Any)
_BaseToolT = TypeVar("_BaseToolT", bound=BaseTool)
_ToolSchemaT = TypeVar("_ToolSchemaT")
_BaseDynamicConfigT = TypeVar("_BaseDynamicConfigT", bound=BaseDynamicConfig)
_MessageParamT = TypeVar("_MessageParamT", bound=Any)
_CallParamsT = TypeVar("_CallParamsT", bound=BaseCallParams)
_UserMessageParamT = TypeVar("_UserMessageParamT", bound=Any)
_BaseToolT = TypeVar("_BaseToolT", bound=BaseTool)
_BaseCallResponseT = TypeVar("_BaseCallResponseT", bound="BaseCallResponse")


JsonableType: TypeAlias = (
    str
    | int
    | float
    | bool
    | bytes
    | list["JsonableType"]
    | set["JsonableType"]
    | tuple["JsonableType", ...]
    | dict[str, "JsonableType"]
    | BaseModel
)


def transform_tool_outputs(
    fn: Callable[[type[_BaseCallResponseT], list[tuple[_BaseToolT, str]]], list[Any]],
) -> Callable[
    [type[_BaseCallResponseT], list[tuple[_BaseToolT, JsonableType]]],
    list[Any],
]:
    @wraps(fn)
    def wrapper(
        cls: type[_BaseCallResponseT],
        tools_and_outputs: list[tuple[_BaseToolT, JsonableType]],
    ) -> list[Any]:
        def recursive_serializer(value: JsonableType) -> BaseType:
            if isinstance(value, str):
                return value
            if isinstance(value, int | float | bool):
                return value  # Don't serialize primitives yet
            if isinstance(value, bytes):
                return base64.b64encode(value).decode("utf-8")
            if isinstance(value, BaseModel):
                return value.model_dump()
            if isinstance(value, list | set | tuple):
                return [recursive_serializer(item) for item in value]
            if isinstance(value, dict):
                return {k: recursive_serializer(v) for k, v in value.items()}
            raise TypeError(f"Unsupported type for serialization: {type(value)}")

        transformed_tools_and_outputs = [
            (
                tool,
                output.model_dump_json()
                if isinstance(output, BaseModel)
                else str(recursive_serializer(output))
                if isinstance(output, str | bytes)
                else json.dumps(recursive_serializer(output)),
            )
            for tool, output in tools_and_outputs
        ]
        return fn(cls, transformed_tools_and_outputs)

    return wrapper


class BaseCallResponse(
    BaseModel,
    Generic[
        _ResponseT,
        _BaseToolT,
        _ToolSchemaT,
        _BaseDynamicConfigT,
        _MessageParamT,
        _CallParamsT,
        _UserMessageParamT,
    ],
    ABC,
):
    """A base abstract interface for LLM call responses.

    Attributes:
        metadata: The metadata pulled from the call that was made.
        response: The original response from whichever model response this wraps.
        tool_types: The list of tool types used, if any.
        prompt_template: The unformatted prompt template from the call that was made.
        fn_args: The input arguments used when making the call.
        dynamic_config: Dynamic configuration options, if any.
        messages: The list of provider-specific messages used to make the API call.
        call_params: The original call params set in the call decorator.
        call_kwargs: The keyword arguments used to make the API call.
        user_message_param: The most recent provider-specific message if it was a user
            message. Otherwise `None`.
        start_time: The start time of the completion in ms.
        end_time: The end time of the completion in ms.
    """

    metadata: Metadata
    response: _ResponseT
    tool_types: list[type[_BaseToolT]] | None = None
    prompt_template: str | None
    fn_args: dict[str, Any]
    dynamic_config: _BaseDynamicConfigT
    messages: SkipValidation[list[_MessageParamT]]
    call_params: SkipValidation[_CallParamsT]
    call_kwargs: BaseCallKwargs[_ToolSchemaT]
    user_message_param: _UserMessageParamT | None = None
    start_time: float
    end_time: float

    _provider: ClassVar[str] = "NO PROVIDER"
    _model: str = "NO MODEL"

    model_config = ConfigDict(extra="allow", arbitrary_types_allowed=True)

    @field_serializer("tool_types", when_used="json")
    def serialize_tool_types(
        self, tool_types: list[type[_BaseToolT]] | None, info: FieldSerializationInfo
    ) -> list[dict[str, str]]:
        return [{"type": "function", "name": tool._name()} for tool in tool_types or []]

    def __str__(self) -> str:
        """Returns the string content of the response."""
        return self.content

    @property
    @abstractmethod
    def content(self) -> str:
        """Should return the string content of the response.

        If there are multiple choices in a response, this method should select the 0th
        choice and return it's string content.

        If there is no string content (e.g. when using tools), this method must return
        the empty string.
        """
        ...

    @property
    @abstractmethod
    def finish_reasons(self) -> list[str] | None:
        """Should return the finish reasons of the response.

        If there is no finish reason, this method must return None.
        """
        ...

    @property
    @abstractmethod
    def model(self) -> str | None:
        """Should return the name of the response model."""
        ...

    @property
    @abstractmethod
    def id(self) -> str | None:
        """Should return the id of the response."""
        ...

    @property
    @abstractmethod
    def usage(self) -> Any:  # noqa: ANN401
        """Should return the usage of the response.

        If there is no usage, this method must return None.
        """
        ...

    @property
    @abstractmethod
    def input_tokens(self) -> int | float | None:
        """Should return the number of input tokens.

        If there is no input_tokens, this method must return None.
        """
        ...

    @property
    @abstractmethod
    def output_tokens(self) -> int | float | None:
        """Should return the number of output tokens.

        If there is no output_tokens, this method must return None.
        """
        ...

    @property
    @abstractmethod
    def cost(self) -> float | None:
        """Should return the cost of the response in dollars.

        If there is no cost, this method must return None.
        """
        ...

    @computed_field
    @property
    @abstractmethod
    def message_param(self) -> Any:  # noqa: ANN401
        """Returns the assistant's response as a message parameter."""
        ...

    @computed_field
    @property
    @abstractmethod
    def tools(self) -> list[_BaseToolT] | None:
        """Returns the tools for the 0th choice message."""
        ...

    @property
    @abstractmethod
    def tool(self) -> _BaseToolT | None:
        """Returns the 0th tool for the 0th choice message."""
        ...

    @classmethod
    @abstractmethod
    @transform_tool_outputs
    def tool_message_params(
        cls, tools_and_outputs: list[tuple[_BaseToolT, str]]
    ) -> list[Any]:
        """Returns the tool message parameters for tool call results.

        Args:
            tools_and_outputs: The list of tools and their outputs from which the tool
                message parameters should be constructed.
        """
        ...

    @property
    @abstractmethod
    def common_finish_reasons(self) -> list[str] | None:
        """Provider-agnostic finish reasons."""
        ...

    @property
    @abstractmethod
    def common_message_param(self) -> BaseMessageParam:
        """Provider-agnostic assistant message param."""
        ...

    @property
    @abstractmethod
    def common_tools(self) -> list[_BaseToolT] | None:
        """Provider-agnostic tools."""
        ...

    @property
    @abstractmethod
    def common_usage(self) -> Any:
        """Provider-agnostic usage info."""
        ...

    @abstractmethod
    def common_construct_call_response(self) -> BaseCallResponse:
        """Construct a provider-agnostic call response."""
        ...

    @abstractmethod
    def common_construct_message_param(
        self, tool_calls: list[Any] | None, content: str | None
    ) -> BaseMessageParam:
        """Construct a provider-agnostic assistant message param."""
        ...<|MERGE_RESOLUTION|>--- conflicted
+++ resolved
@@ -5,13 +5,9 @@
 import base64
 import json
 from abc import ABC, abstractmethod
-<<<<<<< HEAD
-from typing import TYPE_CHECKING, Any, ClassVar, Generic, TypeVar
-=======
 from collections.abc import Callable
 from functools import wraps
-from typing import Any, ClassVar, Generic, TypeAlias, TypeVar
->>>>>>> 334d3f1f
+from typing import TYPE_CHECKING, Any, ClassVar, Generic, TypeAlias, TypeVar
 
 from pydantic import (
     BaseModel,
