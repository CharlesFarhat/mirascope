"""This module contains the base call response class."""

from __future__ import annotations

from abc import ABC, abstractmethod
from typing import Any, ClassVar, Generic, TypeVar

from pydantic import (
    BaseModel,
    ConfigDict,
    FieldSerializationInfo,
    SkipValidation,
    computed_field,
    field_serializer,
)

from .call_params import BaseCallParams
from .dynamic_config import BaseDynamicConfig
from .metadata import Metadata
from .tool import BaseTool

_ResponseT = TypeVar("_ResponseT", bound=Any)
_BaseToolT = TypeVar("_BaseToolT", bound=BaseTool)
_BaseDynamicConfigT = TypeVar("_BaseDynamicConfigT", bound=BaseDynamicConfig)
_MessageParamT = TypeVar("_MessageParamT", bound=Any)
_CallParamsT = TypeVar("_CallParamsT", bound=BaseCallParams)
_UserMessageParamT = TypeVar("_UserMessageParamT", bound=Any)


class BaseCallResponse(
    BaseModel,
    Generic[
        _ResponseT,
        _BaseToolT,
        _BaseDynamicConfigT,
        _MessageParamT,
        _CallParamsT,
        _UserMessageParamT,
    ],
    ABC,
):
    """A base abstract interface for LLM call responses.

    Attributes:
        metadata: The metadata pulled from the call that was made.
        response: The original response from whichever model response this wraps.
        tool_types: The list of tool types used, if any.
        prompt_template: The unformatted prompt template from the call that was made.
        fn_args: The input arguments used when making the call.
        dynamic_config: Dynamic configuration options, if any.
        messages: The list of provider-specific messages used to make the API call.
        call_params: The original call params set in the call decorator.
        call_kwargs: The keyword arguments used to make the API call.
        user_message_param: The most recent provider-specific message if it was a user
            message. Otherwise `None`.
        start_time: The start time of the completion in ms.
        end_time: The end time of the completion in ms.
    """

    metadata: Metadata
    response: _ResponseT
    tool_types: list[type[_BaseToolT]] | None = None
    prompt_template: str | None
    fn_args: dict[str, Any]
    dynamic_config: _BaseDynamicConfigT
    messages: SkipValidation[list[_MessageParamT]]
    call_params: SkipValidation[_CallParamsT]
    call_kwargs: dict[str, Any]
    user_message_param: _UserMessageParamT | None = None
    start_time: float
    end_time: float

    _provider: ClassVar[str] = "NO PROVIDER"
    _model: str = "NO MODEL"

    model_config = ConfigDict(extra="allow", arbitrary_types_allowed=True)

<<<<<<< HEAD
    @field_serializer("tool_types")
    def serialize_tool_types(
        self,
        tool_types: list[type[_BaseToolT]],
        _info: Any,  # noqa: ANN401
    ) -> list[dict[str, str]]:  # noqa: ANN401
=======
    @field_serializer("tool_types", when_used="json")
    def serialize_tool_types(
        self, tool_types: list[type[_BaseToolT]] | None, info: FieldSerializationInfo
    ) -> list[dict[str, str]]:
>>>>>>> f5f58ecd
        return [{"type": "function", "name": tool._name()} for tool in tool_types or []]

    def __str__(self) -> str:
        """Returns the string content of the response."""
        return self.content

    @property
    @abstractmethod
    def content(self) -> str:
        """Should return the string content of the response.

        If there are multiple choices in a response, this method should select the 0th
        choice and return it's string content.

        If there is no string content (e.g. when using tools), this method must return
        the empty string.
        """
        ...

    @property
    @abstractmethod
    def finish_reasons(self) -> list[str] | None:
        """Should return the finish reasons of the response.

        If there is no finish reason, this method must return None.
        """
        ...

    @property
    @abstractmethod
    def model(self) -> str | None:
        """Should return the name of the response model."""
        ...

    @property
    @abstractmethod
    def id(self) -> str | None:
        """Should return the id of the response."""
        ...

    @property
    @abstractmethod
    def usage(self) -> Any:  # noqa: ANN401
        """Should return the usage of the response.

        If there is no usage, this method must return None.
        """
        ...

    @property
    @abstractmethod
    def input_tokens(self) -> int | float | None:
        """Should return the number of input tokens.

        If there is no input_tokens, this method must return None.
        """
        ...

    @property
    @abstractmethod
    def output_tokens(self) -> int | float | None:
        """Should return the number of output tokens.

        If there is no output_tokens, this method must return None.
        """
        ...

    @property
    @abstractmethod
    def cost(self) -> float | None:
        """Should return the cost of the response in dollars.

        If there is no cost, this method must return None.
        """
        ...

    @computed_field
    @property
    @abstractmethod
    def message_param(self) -> Any:  # noqa: ANN401
        """Returns the assistant's response as a message parameter."""
        ...

    @computed_field
    @property
    @abstractmethod
    def tools(self) -> list[_BaseToolT] | None:
        """Returns the tools for the 0th choice message."""
        ...

    @property
    @abstractmethod
    def tool(self) -> _BaseToolT | None:
        """Returns the 0th tool for the 0th choice message."""
        ...

    @classmethod
    @abstractmethod
    def tool_message_params(
        cls, tools_and_outputs: list[tuple[_BaseToolT, Any]]
    ) -> list[Any]:
        """Returns the tool message parameters for tool call results.

        Args:
            tools_and_outputs: The list of tools and their outputs from which the tool
                message parameters should be constructed.
        """
        ...<|MERGE_RESOLUTION|>--- conflicted
+++ resolved
@@ -75,19 +75,10 @@
 
     model_config = ConfigDict(extra="allow", arbitrary_types_allowed=True)
 
-<<<<<<< HEAD
-    @field_serializer("tool_types")
-    def serialize_tool_types(
-        self,
-        tool_types: list[type[_BaseToolT]],
-        _info: Any,  # noqa: ANN401
-    ) -> list[dict[str, str]]:  # noqa: ANN401
-=======
     @field_serializer("tool_types", when_used="json")
     def serialize_tool_types(
         self, tool_types: list[type[_BaseToolT]] | None, info: FieldSerializationInfo
     ) -> list[dict[str, str]]:
->>>>>>> f5f58ecd
         return [{"type": "function", "name": tool._name()} for tool in tool_types or []]
 
     def __str__(self) -> str:
