--- conflicted
+++ resolved
@@ -19,9 +19,6 @@
 _ToolSchema = TypeVar("_ToolSchema")
 
 
-<<<<<<< HEAD
-class BaseTool(Generic[_ToolSchema], BaseModel):
-=======
 class _CacheControl(TypedDict):
     type: Required[str]
 
@@ -30,8 +27,7 @@
     cache_control: _CacheControl
 
 
-class BaseTool(BaseModel):
->>>>>>> 42900aaf
+class BaseTool(Generic[_ToolSchema], BaseModel):
     '''A class for defining tools for LLM calls.
 
     Example:
