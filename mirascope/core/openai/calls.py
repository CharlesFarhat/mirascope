--- conflicted
+++ resolved
@@ -39,16 +39,10 @@
     response_model: None = None,
     **call_params: Unpack[OpenAICallParams],
 ) -> Callable[
-<<<<<<< HEAD
-    [Callable[P, OpenAICallFunctionReturn]],
-    Callable[P, OpenAICallResponse],
-]: ...  # pragma: no cover
-=======
     [Callable[_P, OpenAICallFunctionReturn]],
     Callable[_P, OpenAICallResponse],
 ]:
     ...  # pragma: no cover
->>>>>>> c046ff43
 
 
 @overload
@@ -60,16 +54,10 @@
     response_model: type[_ResponseModelT],
     **call_params: Unpack[OpenAICallParams],
 ) -> Callable[
-<<<<<<< HEAD
-    [Callable[P, OpenAICallFunctionReturn]],
-    Callable[P, ResponseModelT],
-]: ...  # pragma: no cover
-=======
     [Callable[_P, OpenAICallFunctionReturn]],
     Callable[_P, _ResponseModelT],
 ]:
     ...  # pragma: no cover
->>>>>>> c046ff43
 
 
 @overload
@@ -81,16 +69,10 @@
     response_model: None = None,
     **call_params: Unpack[OpenAICallParams],
 ) -> Callable[
-<<<<<<< HEAD
-    [Callable[P, OpenAICallFunctionReturn]],
-    Callable[P, OpenAIStream],
-]: ...  # pragma: no cover
-=======
     [Callable[_P, OpenAICallFunctionReturn]],
     Callable[_P, OpenAIStream],
 ]:
     ...  # pragma: no cover
->>>>>>> c046ff43
 
 
 @overload
@@ -102,16 +84,10 @@
     response_model: type[_ResponseModelT],
     **call_params: Unpack[OpenAICallParams],
 ) -> Callable[
-<<<<<<< HEAD
-    [Callable[P, OpenAICallFunctionReturn]],
-    Callable[P, Iterable[ResponseModelT]],
-]: ...  # pragma: no cover
-=======
     [Callable[_P, OpenAICallFunctionReturn]],
     Callable[_P, Iterable[_ResponseModelT]],
 ]:
     ...  # pragma: no cover
->>>>>>> c046ff43
 
 
 def openai_call(
@@ -235,16 +211,10 @@
     response_model: None = None,
     **call_params: Unpack[OpenAICallParams],
 ) -> Callable[
-<<<<<<< HEAD
-    [Callable[P, Awaitable[OpenAICallFunctionReturn]]],
-    Callable[P, Awaitable[OpenAICallResponse]],
-]: ...  # pragma: no cover
-=======
     [Callable[_P, Awaitable[OpenAICallFunctionReturn]]],
     Callable[_P, Awaitable[OpenAICallResponse]],
 ]:
     ...  # pragma: no cover
->>>>>>> c046ff43
 
 
 @overload
@@ -256,16 +226,10 @@
     response_model: type[_ResponseModelT],
     **call_params: Unpack[OpenAICallParams],
 ) -> Callable[
-<<<<<<< HEAD
-    [Callable[P, Awaitable[OpenAICallFunctionReturn]]],
-    Callable[P, Awaitable[ResponseModelT]],
-]: ...  # pragma: no cover
-=======
     [Callable[_P, Awaitable[OpenAICallFunctionReturn]]],
     Callable[_P, Awaitable[_ResponseModelT]],
 ]:
     ...  # pragma: no cover
->>>>>>> c046ff43
 
 
 @overload
@@ -277,16 +241,10 @@
     response_model: None = None,
     **call_params: Unpack[OpenAICallParams],
 ) -> Callable[
-<<<<<<< HEAD
-    [Callable[P, Awaitable[OpenAICallFunctionReturn]]],
-    Callable[P, Awaitable[OpenAIAsyncStream]],
-]: ...  # pragma: no cover
-=======
     [Callable[_P, Awaitable[OpenAICallFunctionReturn]]],
     Callable[_P, Awaitable[OpenAIAsyncStream]],
 ]:
     ...  # pragma: no cover
->>>>>>> c046ff43
 
 
 @overload
@@ -298,16 +256,10 @@
     response_model: type[_ResponseModelT],
     **call_params: Unpack[OpenAICallParams],
 ) -> Callable[
-<<<<<<< HEAD
-    [Callable[P, Awaitable[OpenAICallFunctionReturn]]],
-    Callable[P, Awaitable[AsyncIterable[ResponseModelT]]],
-]: ...  # pragma: no cover
-=======
     [Callable[_P, Awaitable[OpenAICallFunctionReturn]]],
     Callable[_P, Awaitable[AsyncIterable[_ResponseModelT]]],
 ]:
     ...  # pragma: no cover
->>>>>>> c046ff43
 
 
 def openai_call_async(
