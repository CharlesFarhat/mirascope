# Cookbook

This section is designed to provide you with practical, hands-on examples of how to leverage Mirascope's powerful features to solve real-world problems. Whether you're new to Mirascope or an experienced user looking for advanced techniques, our cookbook recipes offer step-by-step guides to help you build sophisticated AI-powered applications.

## What You'll Find Here

Each recipe in our cookbook:

- Focuses on a specific use case or problem
- Provides a complete, working solution using Mirascope
- Explains key concepts and techniques used
- Offers tips for adapting the solution to your specific needs

## Quick Links

Here are some popular recipes to get you started:

- [Web Search Agent](./agents/web_search_agent.md): Build an agent that can search the web and answer questions
- [SQL Agent](./agents/sql_agent.md): Use LLMs to generate SQL and operate as a data analysis co-pilot
- [Text Classification](./text_classification.ipynb): Learn how to classify text into labels
<<<<<<< HEAD
- [Text Summarization](./text_summarization.md): Learn how to create concise summaries of long texts
- [Support Ticket Routing](./support_ticket_routing.md): Automate customer support ticket classification and routing
- [Query Plan Generation](./query_plan.ipynb): Generate efficient query plans for complex questions
=======
- [Text Summarization](./text_summarization.ipynb): Learn how to create concise summaries of long texts
- [Support Ticket Routing](./support_ticket_routing.ipynb): Automate customer support ticket classification and routing
- [Query Plan Generation](./query_plan.md): Generate efficient query plans for complex questions
>>>>>>> ed1aa745

## How to Use This Cookbook

1. Browse the recipes or use the search function to find a solution that matches your needs
2. Follow the step-by-step instructions in each recipe
3. Experiment with the code and adapt it to your specific use case
4. Check the "Additional Real-World Applications" section in each recipe for more ideas

## Contributing

We're always looking to expand our cookbook with new recipes. If you have a great use case or solution using Mirascope, consider contributing to our cookbook! Check out our [contribution guidelines](../CONTRIBUTING.md) for more information.<|MERGE_RESOLUTION|>--- conflicted
+++ resolved
@@ -18,15 +18,9 @@
 - [Web Search Agent](./agents/web_search_agent.md): Build an agent that can search the web and answer questions
 - [SQL Agent](./agents/sql_agent.md): Use LLMs to generate SQL and operate as a data analysis co-pilot
 - [Text Classification](./text_classification.ipynb): Learn how to classify text into labels
-<<<<<<< HEAD
-- [Text Summarization](./text_summarization.md): Learn how to create concise summaries of long texts
-- [Support Ticket Routing](./support_ticket_routing.md): Automate customer support ticket classification and routing
-- [Query Plan Generation](./query_plan.ipynb): Generate efficient query plans for complex questions
-=======
 - [Text Summarization](./text_summarization.ipynb): Learn how to create concise summaries of long texts
 - [Support Ticket Routing](./support_ticket_routing.ipynb): Automate customer support ticket classification and routing
-- [Query Plan Generation](./query_plan.md): Generate efficient query plans for complex questions
->>>>>>> ed1aa745
+- [Query Plan Generation](./query_plan.ipynb): Generate efficient query plans for complex questions
 
 ## How to Use This Cookbook
 
