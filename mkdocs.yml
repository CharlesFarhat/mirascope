--- conflicted
+++ resolved
@@ -190,11 +190,8 @@
           - Text Based:
               - "tutorials/prompt_engineering/text_based/index.md"
               - Self Ask: "tutorials/prompt_engineering/text_based/self_ask.ipynb"
-<<<<<<< HEAD
               - Common Phrases: "tutorials/prompt_engineering/text_based/common_phrases.ipynb"
-=======
               - Role Prompting: "tutorials/prompt_engineering/text_based/role_prompting.ipynb"
->>>>>>> 1ca95f27
           - Chaining Based:
               - "tutorials/prompt_engineering/chaining_based/index.md"
               - Self Verification: "tutorials/prompt_engineering/chaining_based/self_verification.ipynb"
