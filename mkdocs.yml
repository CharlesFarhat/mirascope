--- conflicted
+++ resolved
@@ -120,15 +120,12 @@
       - Extract from PDF: "cookbook/extract_from_pdf.md"
       - Knowledge Graph: "cookbook/knowledge_graph.md"
       - Generating Captions: "cookbook/generating_captions.md"
-<<<<<<< HEAD
       - PII Scrubbing: "cookbook/pii_scrubbing.md"
-=======
       - Extraction using Vision: "cookbook/extraction_using_vision.md"
       - Code Generation and Execution: "cookbook/code_generation_and_generation.md"
       - Local Chat with Codebase: "cookbook/agents/local_chat_with_codebase.md"
       - Localized Agent: "cookbook/agents/localized_agent.md"
       - Search with Sources: "cookbook/search_with_sources.md"
->>>>>>> 0209fc0d
   - Integrations:
       - "integrations/index.md"
       - Custom LLM Provider: "integrations/custom_provider.md"
