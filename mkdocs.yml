copyright: Copyright &copy; 2023 Mirascope, Inc.
site_name: Mirascope
site_url: https://docs.mirascope.io/
site_description: LLM abstractions that aren't obstructions
repo_name: mirascope
repo_url: https://github.com/Mirascope/mirascope/
strict: true
theme:
  name: material
  custom_dir: docs/overrides
  icon:
    repo: fontawesome/brands/github
  logo: assets/brandmark.png
  features:
    - content.tabs.link
    - content.code.annotate
    - content.code.copy
    - content.code.link
    - navigation.footer
    - navigation.indexes
    - navigation.tabs
    - navigation.tabs.sticky
    - navigation.top
    - search.highlight
    - search.suggest
    - toc.follow
  language: en
  palette:
    - scheme: default
      toggle:
        icon: material/brightness-7
        name: Switch to dark mode
      primary: custom
      accent: indigo
    - scheme: slate
      toggle:
        icon: material/brightness-4
        name: Switch to light mode
      primary: custom
      accent: indigo
  font:
    text: Roboto
    code: Roboto Mono
extra:
  version:
    provider: mike
  social:
    - icon: fontawesome/brands/github-alt
      link: https://github.com/mirascope
    - icon: fontawesome/brands/twitter
      link: https://twitter.com/WilliamBakst
    - icon: fontawesome/brands/linkedin
      link: https://www.linkedin.com/in/wbakst/
  analytics:
    provider: google
    property: G-DJHT1QG9GK
  supported_llm_providers:
    - OpenAI
    - Anthropic
    - Mistral
    - Gemini
    - Groq
    - Cohere
    - LiteLLM
    - Azure AI
    - Vertex AI
  prompt_writing_methods:
    - shorthand
    - messages
    - string_template
    - base_message_param
  prompt_writing_method_titles:
    - Shorthand
    - Messages
    - String Template
    - BaseMessageParam

markdown_extensions:
  - pymdownx.highlight:
      anchor_linenums: true
  - pymdownx.inlinehilite
  - pymdownx.snippets
  - admonition
  - pymdownx.arithmatex:
      generic: true
  - footnotes
  - pymdownx.details
  - pymdownx.superfences:
      custom_fences:
        - name: mermaid
          class: mermaid
          format: !!python/name:pymdownx.superfences.fence_code_format ""
  - pymdownx.tabbed:
      alternate_style: true
  - pymdownx.mark
  - attr_list
  - md_in_html
  - pymdownx.emoji:
      emoji_index: !!python/name:material.extensions.emoji.twemoji
      emoji_generator: !!python/name:material.extensions.emoji.to_svg
  - pymdownx.tasklist:
      custom_checkbox: true
  - toc:
      permalink: true

plugins:
  - mike:
      alias_type: symlink
      canonical_version: latest
  - search
  - macros:
      module_name: docs/macros
  - mkdocs-jupyter:
      execute: false
      include_source: True
      ignore: ["*.py"]
  - mkdocstrings:
      handlers:
        python:
          paths: [.]
          options:
            members_order: source
            separate_signature: true
            filters: ["!^_"]
            show_root_heading: false
            show_root_toc_entry: false
            docstring_style: google
            docstring_options:
              ignore_init_summary: true
            merge_init_into_class: true
            show_signature_annotations: true
            signature_crossrefs: true
            show_symbol_type_heading: true
            show_symbol_type_toc: true
            extensions:
              - docs/plugins/griffe_doclinks.py
          import:
            - https://docs.python.org/3/objects.inv

extra_css:
  - "extra/tweaks.css"

validation:
  omitted_files: warn
  absolute_links: relative_to_docs
  unrecognized_links: warn
  not_found: warn

nav:
  - Get Started:
      - "index.md"
      - Why Use Mirascope: "WHY.md"
      - Help: "HELP.md"
      - Migration Guide: "MIGRATE.md"
      - Contributing: "CONTRIBUTING.md"
      - Changelog: "CHANGELOG.md"
  - Tutorials:
      - Quickstart: "tutorials/quickstart.ipynb"
      - Structured Outputs: "tutorials/structured_outputs.ipynb"
      - Dynamic Configuration & Chaining: "tutorials/dynamic_configuration_and_chaining.ipynb"
      - Tools & Agents: "tutorials/tools_and_agents.ipynb"
  - Learn:
      - "learn/index.md"
      - Prompts: "learn/prompts.md"
      - Calls: "learn/calls.md"
      - Streams: "learn/streams.md"
      - Chaining: "learn/chaining.md"
      - Response Models: "learn/response_models.md"
      - JSON Mode: "learn/json_mode.md"
      - Output Parsers: "learn/output_parsers.md"
      - Async: "learn/async.md"
      - Tools: "learn/tools.md"
      - Agents: "learn/agents.md"
      - Evals: "learn/evals.md"
      - Provider-Specific Features: "learn/provider_specific_features.md"
  - Cookbook:
      - "cookbook/index.md"
      - Text Classification: "cookbook/text_classification.ipynb"
      - Text Translation: "cookbook/text_translation.ipynb"
      - Text Summarization: "cookbook/text_summarization.ipynb"
      - Search with Sources: "cookbook/search_with_sources.ipynb"
      - LLM Validation With Retries: "cookbook/llm_validation_with_retries.md"
      - Extract from PDF: "cookbook/extract_from_pdf.md"
      - Knowledge Graph: "cookbook/knowledge_graph.md"
      - Generating Captions: "cookbook/generating_captions.md"
      - PII Scrubbing: "cookbook/pii_scrubbing.md"
      - Extraction using Vision: "cookbook/extraction_using_vision.md"
      - Code Generation and Execution: "cookbook/code_generation_and_execution.md"
      - Support Ticket Routing: "cookbook/support_ticket_routing.ipynb"
      - Document Segmentation: "cookbook/document_segmentation.md"
      - Generating Synthetic Data: "cookbook/generating_synthetic_data.md"
<<<<<<< HEAD
      - Speech Transcription: "cookbook/speech_transcription.md"
      - Removing Semantic Duplicates: "cookbook/removing_semantic_duplicates.ipynb"
=======
      - Speech Transcription: "cookbook/speech_transcription.ipynb"
      - Removing Semantic Duplicates: "cookbook/removing_semantic_duplicates.md"
>>>>>>> ece38fe1
      - Query Plan: "cookbook/query_plan.md"
      - Named Entity Recognition: "cookbook/named_entity_recognition.ipynb"
      - Agents:
          - "cookbook/agents/index.md"
          - Web Search Agent: "cookbook/agents/web_search_agent.md"
          - Blog Writing Agent: "cookbook/agents/blog_writing_agent.md"
          - SQL Agent: "cookbook/agents/sql_agent.md"
          - Localized Agent: "cookbook/agents/localized_agent.md"
          - Local Chat with Codebase: "cookbook/agents/local_chat_with_codebase.md"
          - Documentation Agent: "cookbook/agents/documentation_agent.md"
      - Prompt Engineering:
          - "cookbook/prompt_engineering/index.md"
          - Text Based:
              - "cookbook/prompt_engineering/text_based/index.md"
              - Self Ask: "cookbook/prompt_engineering/text_based/self_ask.md"
          - Chaining Based: "cookbook/prompt_engineering/chaining_based/index.md"
      - Evaluations:
          - "cookbook/evals/index.md"
          - Evaluating SQL Agent: "cookbook/evals/evaluating_sql_agent.md"
          - Evaluating Web Search Agent: "cookbook/evals/evaluating_web_search_agent.md"
          - Evaluating Documentation Agent: "cookbook/evals/evaluating_documentation_agent.md"
      - LangGraph vs. Mirascope:
          - "cookbook/langgraph_vs_mirascope/index.md"
          - Quickstart: "cookbook/langgraph_vs_mirascope/quickstart.md"
  - Integrations:
      - "integrations/index.md"
      - Custom LLM Provider: "integrations/custom_provider.md"
      - HyperDX: "integrations/hyperdx.md"
      - Langfuse: "integrations/langfuse.md"
      - Logfire: "integrations/logfire.md"
      - Middleware: "integrations/middleware.md"
      - OpenTelemetry: "integrations/otel.md"
      - Tenacity: "integrations/tenacity.md"
  - API Reference:
      - "api/index.md"
      - Core:
          - "api/core/index.md"
          - Anthropic:
              - call: "api/core/anthropic/call.md"
              - call_params: "api/core/anthropic/call_params.md"
              - call_response: "api/core/anthropic/call_response.md"
              - call_response_chunk: "api/core/anthropic/call_response_chunk.md"
              - dynamic_config: "api/core/anthropic/dynamic_config.md"
              - stream: "api/core/anthropic/stream.md"
              - tool: "api/core/anthropic/tool.md"
          - Azure AI:
              - call: "api/core/azure/call.md"
              - call_params: "api/core/azure/call_params.md"
              - call_response: "api/core/azure/call_response.md"
              - call_response_chunk: "api/core/azure/call_response_chunk.md"
              - dynamic_config: "api/core/azure/dynamic_config.md"
              - stream: "api/core/azure/stream.md"
              - tool: "api/core/azure/tool.md"
          - Base:
              - call_factory: "api/core/base/call_factory.md"
              - call_params: "api/core/base/call_params.md"
              - call_response: "api/core/base/call_response.md"
              - call_response_chunk: "api/core/base/call_response_chunk.md"
              - dynamic_config: "api/core/base/dynamic_config.md"
              - message_param: "api/core/base/message_param.md"
              - metadata: "api/core/base/metadata.md"
              - prompt: "api/core/base/prompt.md"
              - stream: "api/core/base/stream.md"
              - structured_stream: "api/core/base/structured_stream.md"
              - tool: "api/core/base/tool.md"
              - toolkit: "api/core/base/toolkit.md"
          - Cohere:
              - call: "api/core/cohere/call.md"
              - call_params: "api/core/cohere/call_params.md"
              - call_response: "api/core/cohere/call_response.md"
              - call_response_chunk: "api/core/cohere/call_response_chunk.md"
              - dynamic_config: "api/core/cohere/dynamic_config.md"
              - stream: "api/core/cohere/stream.md"
              - tool: "api/core/cohere/tool.md"
          - Gemini:
              - call: "api/core/gemini/call.md"
              - call_params: "api/core/gemini/call_params.md"
              - call_response: "api/core/gemini/call_response.md"
              - call_response_chunk: "api/core/gemini/call_response_chunk.md"
              - dynamic_config: "api/core/gemini/dynamic_config.md"
              - stream: "api/core/gemini/stream.md"
              - tool: "api/core/gemini/tool.md"
          - Groq:
              - call: "api/core/groq/call.md"
              - call_params: "api/core/groq/call_params.md"
              - call_response: "api/core/groq/call_response.md"
              - call_response_chunk: "api/core/groq/call_response_chunk.md"
              - dynamic_config: "api/core/groq/dynamic_config.md"
              - stream: "api/core/groq/stream.md"
              - tool: "api/core/groq/tool.md"
          - LiteLLM:
              - call: "api/core/litellm/call.md"
          - Mistral:
              - call: "api/core/mistral/call.md"
              - call_params: "api/core/mistral/call_params.md"
              - call_response: "api/core/mistral/call_response.md"
              - call_response_chunk: "api/core/mistral/call_response_chunk.md"
              - dynamic_config: "api/core/mistral/dynamic_config.md"
              - stream: "api/core/mistral/stream.md"
              - tool: "api/core/mistral/tool.md"
          - OpenAI:
              - call: "api/core/openai/call.md"
              - call_params: "api/core/openai/call_params.md"
              - call_response: "api/core/openai/call_response.md"
              - call_response_chunk: "api/core/openai/call_response_chunk.md"
              - dynamic_config: "api/core/openai/dynamic_config.md"
              - stream: "api/core/openai/stream.md"
              - tool: "api/core/openai/tool.md"
          - Vertex AI:
              - call: "api/core/vertex/call.md"
              - call_params: "api/core/vertex/call_params.md"
              - call_response: "api/core/vertex/call_response.md"
              - call_response_chunk: "api/core/vertex/call_response_chunk.md"
              - dynamic_config: "api/core/vertex/dynamic_config.md"
              - stream: "api/core/vertex/stream.md"
              - tool: "api/core/vertex/tool.md"
      - Integrations:
          - "api/integrations/index.md"
          - Langfuse: "api/integrations/langfuse.md"
          - Logfire: "api/integrations/logfire.md"
          - Middleware: "api/integrations/middleware.md"
          - OpenTelemetry: "api/integrations/otel.md"
          - Tenacity: "api/integrations/tenacity.md"<|MERGE_RESOLUTION|>--- conflicted
+++ resolved
@@ -189,13 +189,8 @@
       - Support Ticket Routing: "cookbook/support_ticket_routing.ipynb"
       - Document Segmentation: "cookbook/document_segmentation.md"
       - Generating Synthetic Data: "cookbook/generating_synthetic_data.md"
-<<<<<<< HEAD
-      - Speech Transcription: "cookbook/speech_transcription.md"
       - Removing Semantic Duplicates: "cookbook/removing_semantic_duplicates.ipynb"
-=======
       - Speech Transcription: "cookbook/speech_transcription.ipynb"
-      - Removing Semantic Duplicates: "cookbook/removing_semantic_duplicates.md"
->>>>>>> ece38fe1
       - Query Plan: "cookbook/query_plan.md"
       - Named Entity Recognition: "cookbook/named_entity_recognition.ipynb"
       - Agents:
