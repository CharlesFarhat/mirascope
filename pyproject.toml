--- conflicted
+++ resolved
@@ -85,14 +85,11 @@
 matplotlib = "^3.9.1"
 networkx = "^3.2.1"
 pandas = "^2.2.2"
-<<<<<<< HEAD
 llama-index = "^0.10.65"
 llama-index-llms-ollama = "^0.2.2"
 llama-index-embeddings-huggingface = "^0.2.3"
-=======
 slack-bolt = "^1.20.0"
 sqlmodel = "^0.0.21"
->>>>>>> 5938406a
 
 [tool.pytest.ini_options]
 filterwarnings = ["ignore::DeprecationWarning"]
