--- conflicted
+++ resolved
@@ -175,7 +175,6 @@
     assert parse_content_template("system", "{:cache_control}", {}) == expected
 
 
-<<<<<<< HEAD
 def test_parse_content_template_texts() -> None:
     """Test the parse_content_template function with text templates."""
     # Test single text template
@@ -238,7 +237,8 @@
             TextPart(type="text", text=""),
         ],
     )
-=======
+
+
 @patch(
     "mirascope.core.base._utils._parse_content_template.open", new_callable=MagicMock
 )
@@ -308,5 +308,4 @@
         ValueError,
         match="When using 'documents' template, 'urls' must be a list.",
     ):
-        parse_content_template("user", template, {"urls": None})
->>>>>>> cdb93f99
+        parse_content_template("user", template, {"urls": None})